--- conflicted
+++ resolved
@@ -225,12 +225,7 @@
             yield ''
 
 
-<<<<<<< HEAD
-def _httpresource(endpoint, method, properties, render_examples,
-                  render_request):
-=======
-def _httpresource(endpoint, method, properties, convert, render_examples):
->>>>>>> 7a187781
+def _httpresource(endpoint, method, properties, convert, render_examples, render_request):
     # https://github.com/OAI/OpenAPI-Specification/blob/3.0.2/versions/3.0.0.md#operation-object
     parameters = properties.get('parameters', [])
     responses = properties['responses']
@@ -365,13 +360,11 @@
                 )
             )
 
-<<<<<<< HEAD
     render_request = False
     if 'request' in options:
         render_request = True
-=======
+
     convert = utils.get_text_converter(options)
->>>>>>> 7a187781
 
     # https://github.com/OAI/OpenAPI-Specification/blob/3.0.2/versions/3.0.0.md#paths-object
     if 'group' in options:
@@ -384,13 +377,10 @@
                     endpoint,
                     method,
                     properties,
-<<<<<<< HEAD
+
+                    convert,
                     render_examples='examples' in options,
                     render_request=render_request))
-=======
-                    convert,
-                    render_examples='examples' in options))
->>>>>>> 7a187781
 
         for key in sorted(groups.keys()):
             if key:
@@ -406,12 +396,8 @@
                     endpoint,
                     method,
                     properties,
-<<<<<<< HEAD
+                    convert,
                     render_examples='examples' in options,
                     render_request=render_request))
-=======
-                    convert,
-                    render_examples='examples' in options))
->>>>>>> 7a187781
 
     return iter(itertools.chain(*generators))